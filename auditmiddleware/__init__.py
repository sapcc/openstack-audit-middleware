--- conflicted
+++ resolved
@@ -103,12 +103,8 @@
         event = self._cadf_audit.create_event(request, response)
 
         if event:
-<<<<<<< HEAD
-            context = {}    # currently empty
-=======
             # currently there is nothing useful in the context
             context = {}
->>>>>>> e4b72c08
             self._notifier.notify(context, event.as_dict())
 
     @webob.dec.wsgify
