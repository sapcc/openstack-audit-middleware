--- conflicted
+++ resolved
@@ -196,8 +196,6 @@
 
         self.check_event(request, response, event, taxonomy.ACTION_CREATE,
                          "compute/server", rid, rname)
-<<<<<<< HEAD
-=======
 
     def test_post_create_neutron_style(self):
         rid = str(uuid.uuid4().hex)
@@ -225,7 +223,6 @@
             self.check_event(request, response, event, taxonomy.ACTION_CREATE,
                              "compute/server",
                              items[idx]['id'], items[idx]['name'])
->>>>>>> a8383d2e
 
     def test_post_create_child(self):
         rid = str(uuid.uuid4().hex)
