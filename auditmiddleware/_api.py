--- conflicted
+++ resolved
@@ -19,10 +19,6 @@
 import yaml
 from oslo_log import log as logging
 from pycadf import cadftaxonomy as taxonomy
-<<<<<<< HEAD
-=======
-from pycadf import endpoint
->>>>>>> d008ca7e
 from pycadf import cadftype
 from pycadf import eventfactory
 from pycadf import host
@@ -335,8 +331,6 @@
                                 res_parent_id=None, payload=None):
         """ builds a target resource from payload
         """
-<<<<<<< HEAD
-
         project_id = target_project
         rid = res_id
         name = None
@@ -353,20 +347,6 @@
         rid = _make_uuid(rid or res_parent_id or taxonomy.UNKNOWN)
         target = resource.Resource(rid, type_uri, name)
 
-=======
-        name = payload.get(res_spec.name_field)
-        id = res_id or payload.get(res_spec.id_field)
-        if not id:
-            if not res_spec.singleton:
-                self._log.debug("ID field missing in payload for %s",
-                                res_spec.type_uri)
-            id = res_parent_id or taxonomy.UNKNOWN
-
-        target = resource.Resource(id, res_spec.el_type_uri or
-                                   res_spec.type_uri,
-                                   name)
-        project_id = payload.get('project_id') or payload.get('tenant_id')
->>>>>>> d008ca7e
         if project_id:
             attach_val = Attachment(typeURI=taxonomy.SECURITY_PROJECT,
                                     content=project_id,
