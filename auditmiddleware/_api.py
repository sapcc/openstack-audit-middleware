# Licensed under the Apache License, Version 2.0 (the "License"); you may
# not use this file except in compliance with the License. You may obtain
# a copy of the License at
#
#      http://www.apache.org/licenses/LICENSE-2.0
#
# Unless required by applicable law or agreed to in writing, software
# distributed under the License is distributed on an "AS IS" BASIS, WITHOUT
# WARRANTIES OR CONDITIONS OF ANY KIND, either express or implied. See the
# License for the specific language governing permissions and limitations
# under the License.

import collections
import hashlib
import json
import os
import re
import socket
import uuid

import six
import yaml
from oslo_log import log as logging
from pycadf import cadftaxonomy as taxonomy
from pycadf import cadftype
from pycadf import eventfactory
from pycadf import host
from pycadf import reason
from pycadf import resource
from pycadf.attachment import Attachment

ResourceSpec = collections.namedtuple('ResourceSpec',
                                      ['type_name', 'el_type_name',
                                       'type_uri', 'el_type_uri', 'singleton',
                                       'id_field', 'name_field',
                                       'custom_actions', 'custom_attributes',
                                       'children', 'payloads'])

method_action_map = {'GET': taxonomy.ACTION_READ,
                     'HEAD': taxonomy.ACTION_READ,
                     'PUT': taxonomy.ACTION_UPDATE,
                     'PATCH': taxonomy.ACTION_UPDATE, 'POST':
                         taxonomy.ACTION_CREATE,
                     'DELETE': taxonomy.ACTION_DELETE}
action_suffix_map = {taxonomy.ACTION_READ: '/get',
                     taxonomy.ACTION_UPDATE: '/set',
                     taxonomy.ACTION_CREATE: '/put',
                     taxonomy.ACTION_DELETE: '/unset'}

# matcher for UUIDs
_UUID_RE = re.compile("[0-9a-f\-]+$")


def _make_uuid(s):
    if s.isdigit():
        return str(uuid.UUID(int=int(s)))
    else:
        return s


class ConfigError(Exception):
    """Error raised when pyCADF fails to configure correctly."""
    pass


class OpenStackResource(resource.Resource):
    def __init__(self, project_id=None, domain_id=None, **kwargs):
        super(OpenStackResource, self).__init__(**kwargs)
        if project_id:
            self.project_id = project_id
        if domain_id:
            self.domain_id = domain_id

    def __getattr__(self, item):
        if item in ['project_id', 'domain_id']:
            return None
        else:
            return super(OpenStackResource, self).__getattribute__(item)


def str_map(param):
    if not param:
        return {}

    for k, v in six.iteritems(param):
        if not isinstance(k, six.string_types) or\
                not isinstance(v, six.string_types):
            raise Exception("Invalid config entry %s:%s (not strings)",
                            k, v)

    return param


def payloads_map(param):
    if not param:
        return {'enabled': True}

    param['enabled'] = bool(param.get('enabled', True))

    return param


def _make_tags(ev):
    return [
        'project_id:{0}'.format(ev.target.project_id or
                                ev.initiator.project_id or
                                ev.initiator.domain_id),
        'target_type_uri:{0}'.format(ev.target.typeURI),
        'action:{0}'.format(ev.action),
        'outcome:{0}'.format(ev.outcome)]


class OpenStackAuditMiddleware(object):
    def __init__(self, cfg_file, payloads_enabled, metrics_enabled,
                 log=logging.getLogger(__name__)):
        """Configure to recognize and map known api paths."""
        self._log = log

        try:
            with open(cfg_file, 'r') as f:
                conf = yaml.safe_load(f)

            self._payloads_enabled = payloads_enabled
            self._service_type = conf['service_type']
            self._service_name = conf.get('service_name', self._service_type)
            self._service_id = self._build_service_id(self._service_name)
            self._prefix_re = re.compile(conf['prefix'])
            # default_target_endpoint_type = conf.get('target_endpoint_type')
            # self._service_endpoints = conf.get('service_endpoints', {})
            self._resource_specs = self._build_audit_map(conf['resources'])

        except KeyError as err:
            raise ConfigError('Missing config property in %s: %s', cfg_file,
                              str(err))
        except (OSError, yaml.YAMLError) as err:
            raise ConfigError('Error opening config file %s: %s',
                              cfg_file, str(err))

        self._statsd = self._create_statsd_client() \
            if metrics_enabled else None

    def _create_statsd_client(self):
        try:
            import datadog

            return datadog.dogstatsd.DogStatsd(
                host=os.getenv('STATSD_HOST', 'localhost'),
                port=int(os.getenv('STATSD_PORT', '8125')),
                namespace='openstack_audit',
                constant_tags=['service:{0}'.format(self._service_type)]
            )
        except ImportError:
            self._log.warning("Python datadog package not installed. No "
                              "openstack_audit_* metrics will be produced.")

    def _build_audit_map(self, res_dict, parent_type_uri=None):
        result = {}

        for name, s in six.iteritems(res_dict):
            res_spec, rest_name = self._build_res_spec(name, parent_type_uri,
                                                       s)

            # ensure that cust
            result[rest_name] = res_spec

        return result

    def _build_res_spec(self, name, parent_type_uri, spec):
        if not spec:
            spec = {}
        else:
            spec = spec
        if parent_type_uri:
            pfx = parent_type_uri
        else:
            pfx = self._service_type
        rest_name = spec.get('api_name', name)
        singleton = spec.get('singleton', False)
        type_name = spec.get('type_name')
        if not type_name:
            type_name = rest_name.replace('-', '_')
            if type_name.startswith('os_'):
                type_name = type_name[3:]
        type_uri = spec.get('type_uri', pfx + "/" + name)
        el_type_name = None
        el_type_uri = None
        childs_parent_type_uri = None
        if not singleton:
            el_type_name = spec.get('el_type_name', type_name[:-1])
            el_type_uri = type_uri[:-1]
            childs_parent_type_uri = el_type_uri
        else:
            childs_parent_type_uri = type_uri
        res_spec = ResourceSpec(type_name, el_type_name,
                                type_uri, el_type_uri, singleton,
                                spec.get('custom_id', 'id'),
                                spec.get('custom_name', 'name'),
                                str_map(spec.get('custom_actions')),
                                str_map(spec.get('custom_attributes')),
                                self._build_audit_map(
                                    spec.get('children', {}),
                                    childs_parent_type_uri),
                                payloads_map(spec.get('payloads')))
        return res_spec, rest_name

    def create_events(self, request, response=None):
        # drop the endpoint's path prefix
        path, target_project = self._strip_url_prefix(request)
        if not path:
            self._log.info("ignoring request with path: %s",
                           request.path)
            return None

        # normalize url: remove trailing slash and .json suffix
        path = path[:-1] if path.endswith('/') else path
        path = path[:-5] if path.endswith('.json') else path
        return self._build_events(target_project, self._resource_specs,
                                  None, None, request, response, path, 0)

    def _build_events(self, target_project, res_spec, res_id, res_parent_id,
                      request, response, path, cursor=0):
        """ Parse a resource request recursively and build CADF events from it

        :param res_tree:
        :param path:
        :param cursor:
        :return: an array of built events
        """

        # Check if the end of path is reached and event can be created finally
        if cursor == -1:
            # end of path reached, create the event
            return self._create_events(target_project, res_id,
                                       res_parent_id,
                                       res_spec, request, response)

        # Find next path segment (skip leading / with +1)
        next_pos = path.find('/', cursor + 1)
        token = None
        if next_pos != -1:
            # that means there are more path segments
            token = path[cursor + 1:next_pos]
        elif (cursor + 1) < len(path):
            token = path[cursor + 1:]

        # handle the current token
        if isinstance(res_spec, dict):
            # the node contains a dict => handle token as resource name
            sub_res_spec = res_spec.get(token)
            if sub_res_spec is None:
                # create resource spec on demand
                sub_res_spec = self.register_resource(None, token)
                res_spec[token] = sub_res_spec

            return self._build_events(target_project, sub_res_spec, None, None,
                                      request,
                                      response,
                                      path, next_pos)
        elif isinstance(res_spec, ResourceSpec):
            # if the ID is set or it is a singleton
            # next up is an action or child
            if res_id or res_spec.singleton or token in res_spec.children:
                child_res = res_spec.children.get(token)
                if child_res:
                    # the ID is still the one of the parent
                    return self._build_events(target_project, child_res, None,
                                              res_id or res_parent_id, request,
                                              response, path, next_pos)
            elif _UUID_RE.match(token):
                # next up should be an ID (unless it is a known action)
                return self._build_events(target_project, res_spec, token,
                                          res_parent_id, request, response,
                                          path, next_pos)

            if next_pos == -1:
                # this must be an action or a key
                return self._create_events(target_project, res_id,
                                           res_parent_id, res_spec, request,
                                           response, token)
            else:
                # create resource spec on demand
                res_spec.children[token] = self.register_resource(
                    res_spec.el_type_uri,
                    token)

                # repeat same call with res_spec now existing
                return self._build_events(target_project, res_spec, res_id,
                                          res_parent_id, request, response,
                                          path, cursor)

        self._log.warning(
            "Unexpected continuation of resource path after segment %s: %s",
            token, request.path)
        return None

    def register_resource(self, parent_type_uri, token):
<<<<<<< HEAD
=======
        """ Register an unknown resource to avoid missed events.
        The resulting events are a bit raw but contain enough information
        to understand what happened. This allows for incremental
        improvement.
        """
>>>>>>> 745fcdd5
        self._log.warn("unknown resource: %s (created on demand)",
                       token)
        res_name = token.replace('_', '-')
        if res_name.startswith('os-'):
            res_name = res_name[3:]
        res_name = 'X' + res_name
        res_dict = {'api_name': token}
        sub_res_spec, _ = self._build_res_spec(res_name,
                                               parent_type_uri,
                                               res_dict)

        return sub_res_spec

    def _create_events(self, target_project, res_id,
                       res_parent_id,
                       res_spec, request, response, suffix=None):
        events = []

        # check for update operations
        if request.method[0] == 'P' and response \
                and response.content_length > 0 \
                and response.content_type == "application/json":
            res_payload = response.json

            # check for bulk-operation
            if not res_spec.singleton and \
                    isinstance(res_payload.get(res_spec.type_name), list):
                # payloads contain an attribute named like the resource
                # which contains a list of items
                res_pl = res_payload[res_spec.type_name]
                req_pl = None
                if self._payloads_enabled and res_spec.payloads['enabled']:
                    req_pl = iter(request.json.get(res_spec.type_name))

                # create one event per item
                for subpayload in res_pl:
                    ev = self._create_event_from_payload(target_project,
                                                         res_spec,
                                                         res_id,
                                                         res_parent_id,
                                                         request, response,
                                                         subpayload, suffix)
                    pl = next(req_pl) if req_pl else None
                    if ev:
                        if pl:
                            # attach payload if requested
                            self._attach_payload(ev, pl, res_spec)
                        events.append(ev)

            else:
                # remove possible wrapper elements
                res_payload = res_payload.get(res_spec.el_type_name,
                                              res_payload)

                event = self._create_event_from_payload(target_project,
                                                        res_spec,
                                                        res_id,
                                                        res_parent_id,
                                                        request, response,
                                                        res_payload, suffix)

                if not event:
                    return []

                # attach payload if requested
                if self._payloads_enabled and res_spec.payloads['enabled']:
                    req_pl = request.json
                    # remove possible wrapper elements
                    req_pl = req_pl.get(res_spec.el_type_name, req_pl)
                    self._attach_payload(event, req_pl, res_spec)

                events.append(event)
        else:
            event = self._create_cadf_event(target_project, res_spec, res_id,
                                            res_parent_id,
                                            request, response, suffix)
            if not event:
                return []

            if event and request.method[0] == 'P' \
                    and self._payloads_enabled \
                    and res_spec.payloads['enabled']:
                self._attach_payload(event, request.json, res_spec)

            events = [event]

        for ev in events:
            if self._statsd:
                self._statsd.increment('events',
                                       tags=_make_tags(ev))

        return events

    def _create_event_from_payload(self, target_project, res_spec, res_id,
                                   res_parent_id, request, response,
                                   subpayload, suffix=None):
        self._log.debug("create event from payload: %s", subpayload)
        ev = self._create_cadf_event(target_project, res_spec, res_id,
                                     res_parent_id, request,
                                     response, suffix)
        if not ev:
            return None

        ev.target = self._create_target_resource(target_project, res_spec,
                                                 res_id, res_parent_id,
                                                 subpayload)

        # extract custom attributes from the payload
        for attr, typeURI in six.iteritems(res_spec.custom_attributes):
            value = subpayload.get(attr)
            if value:
                if not isinstance(value, six.string_types):
                    value = json.dumps(value, separators=(',', ':'))
                attach_val = Attachment(typeURI=typeURI, content=value,
                                        name=attr)
                ev.add_attachment(attach_val)

        return ev

    def _create_cadf_event(self, project, res_spec, res_id, res_parent_id,
                           request, response, suffix):
        action = self._get_action(res_spec, res_id, request, suffix)
        key = None
        if not action:
            # ignored unknown actions
            if suffix == 'action':
                return None

            # suffix must be a key
            key = suffix
            # determine action from method (never None)
            action = self._get_action(res_spec, res_id, request, None)
            action += action_suffix_map[action]

        project_id = request.environ.get('HTTP_X_PROJECT_ID')
        domain_id = request.environ.get('HTTP_X_DOMAIN_ID')
        initiator = OpenStackResource(
            project_id=project_id, domain_id=domain_id,
            typeURI=taxonomy.ACCOUNT_USER,
            id=request.environ.get('HTTP_X_USER_ID', taxonomy.UNKNOWN),
            name=request.environ.get('HTTP_X_USER_NAME', taxonomy.UNKNOWN),
            domain=request.environ.get('HTTP_X_USER_DOMAIN_NAME',
                                       taxonomy.UNKNOWN),
            host=host.Host(address=request.client_addr,
                           agent=request.user_agent))

        action_result = None
        event_reason = None
        if response:
            if 200 <= response.status_int < 400:
                action_result = taxonomy.OUTCOME_SUCCESS
            else:
                action_result = taxonomy.OUTCOME_FAILURE

            event_reason = reason.Reason(
                reasonType='HTTP', reasonCode=str(response.status_int))
        else:
            action_result = taxonomy.UNKNOWN

        target = None
        if res_id or res_parent_id:
            target = self._create_target_resource(project, res_spec, res_id,
                                                  res_parent_id, key=key)
        else:
            target = self._create_target_resource(project, res_spec,
                                                  None, self._service_id,
                                                  key=key)
            target.name = self._service_name

        observer = self._create_observer_resource(request)

        event = eventfactory.EventFactory().new_event(
            eventType=cadftype.EVENTTYPE_ACTIVITY,
            outcome=action_result,
            action=action,
            initiator=initiator,
            observer=observer,
            reason=event_reason,
            target=target)
        event.requestPath = request.path_qs

        # TODO add reporter step again?
        # event.add_reporterstep(
        #    reporterstep.Reporterstep(
        #        role=cadftype.REPORTER_ROLE_MODIFIER,
        #        reporter=resource.Resource(id='observer'),
        #        reporterTime=timestamp.get_utc_now()))

        return event

    def _attach_payload(self, event, payload, res_spec):
        incl = res_spec.payloads.get('include')
        excl = res_spec.payloads.get('exclude')
        res_payload = {}
        if excl:
            res_payload = payload
            # remove possible wrapper elements
            for k in excl:
                if k in res_payload:
                    del res_payload[k]
        elif incl:
            for k in incl:
                v = payload.get(k)
                if v:
                    res_payload[k] = v
        else:
            res_payload = payload

        attach_val = Attachment(typeURI="mime:application/json",
                                content=json.dumps(res_payload,
                                                   separators=(',', ':')),
                                name='payload')

        event.add_attachment(attach_val)

    def _create_target_resource(self, target_project, res_spec, res_id,
                                res_parent_id=None, payload=None, key=None):
        """ builds a target resource from payload
        """
        project_id = target_project
        rid = res_id
        name = None

        # fetch IDs from payload if possible
        if payload:
            name = payload.get(res_spec.name_field)
            rid = rid or payload.get(res_spec.id_field)

            project_id = (target_project or payload.get('project_id') or
                          payload.get('tenant_id'))

        type_uri = res_spec.el_type_uri if rid else res_spec.type_uri
        rid = _make_uuid(rid or res_parent_id or taxonomy.UNKNOWN)
        target = OpenStackResource(project_id=project_id, id=rid,
                                   typeURI=type_uri, name=name)

        if key:
            target.add_attachment(Attachment(typeURI="xs:string",
                                             content=key, name='key'))

        return target

    def _create_observer_resource(self, req):
        """Build target resource."""
        observer = resource.Resource(typeURI='service/' + self._service_type,
                                     id=self._service_id,
                                     name=self._service_name)

        return observer

    def _get_action(self, res_spec, res_id, request, suffix):
        """Given a resource spec, a request and a path suffix, deduct
        the correct CADF action.
        """
        method = request.method
        if suffix is None:
            return self._map_method_to_action(method, res_spec, res_id)

        return self._map_action_suffix(res_spec, suffix, method,
                                       res_id, request)

    def _map_method_to_action(self, method, res_spec, res_id):
        if method == 'POST':
            if res_id or res_spec.singleton:
                return taxonomy.ACTION_UPDATE
            return taxonomy.ACTION_CREATE
        elif method == 'GET' or method == 'HEAD':
            if res_id or res_spec.singleton:
                return taxonomy.ACTION_READ
            return taxonomy.ACTION_LIST
        elif method == "PATCH":
            return taxonomy.ACTION_UPDATE

        return method_action_map[method]

    def _map_action_suffix(self, res_spec, action_suffix, method, res_id,
                           request):
        rest_action = ''
        if action_suffix == 'action':
            try:
                payload = request.json
                if payload:
                    rest_action = next(iter(payload))
                    # check for individual mapping of action
                    action = res_spec.custom_actions.get(rest_action)
                    if not action:
                        return self._map_method_to_action(
                            method, res_spec, res_id) + '/' + rest_action
                else:
                    self._log.warning("/action URL without payload: %s",
                                      request.path)
                    return None
            except ValueError:
                self._log.warning(
                    "unexpected empty action payload for path: %s",
                    request.path)
                return None
        else:
            rest_action = action_suffix

        # check for individual mapping of action
        action = res_spec.custom_actions.get(rest_action)
        if action is not None:
            return action

        # check for generic mapping
        action = res_spec.custom_actions.get(method + ':*')
        if action is not None and action is not '':
            return action.replace('*', rest_action)

        # no action mapped to suffix
        self._log.debug("unknown action: %s", rest_action)
        return None

    @staticmethod
    def _build_service_id(name):
        md5_hash = hashlib.md5(name.encode('utf-8'))  # nosec
        ns = uuid.UUID(md5_hash.hexdigest())
        return str(uuid.uuid5(ns, socket.getfqdn()))

    def _strip_url_prefix(self, request):
        """ Removes the prefix from the URL paths
        :param req: incoming request
        :return: URL request path without the leading prefix or None if prefix
        was missing and optional target tenant or None
        """
        g = self._prefix_re.match(request.path)
        if g:
            path = request.path[g.end():]
            project = None
            try:
                # project needs to be specified in a named group in order to
                #  be detected
                project = g.group('project_id')
            except IndexError:
                project = None

            return path, project

        return None, None<|MERGE_RESOLUTION|>--- conflicted
+++ resolved
@@ -294,14 +294,11 @@
         return None
 
     def register_resource(self, parent_type_uri, token):
-<<<<<<< HEAD
-=======
         """ Register an unknown resource to avoid missed events.
         The resulting events are a bit raw but contain enough information
         to understand what happened. This allows for incremental
         improvement.
         """
->>>>>>> 745fcdd5
         self._log.warn("unknown resource: %s (created on demand)",
                        token)
         res_name = token.replace('_', '-')
