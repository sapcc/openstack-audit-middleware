# Licensed under the Apache License, Version 2.0 (the "License"); you may
# not use this file except in compliance with the License. You may obtain
# a copy of the License at
#
#      http://www.apache.org/licenses/LICENSE-2.0
#
# Unless required by applicable law or agreed to in writing, software
# distributed under the License is distributed on an "AS IS" BASIS, WITHOUT
# WARRANTIES OR CONDITIONS OF ANY KIND, either express or implied. See the
# License for the specific language governing permissions and limitations
# under the License.

import collections
import hashlib
import re
import socket
import uuid

import yaml
from oslo_log import log as logging
from pycadf import cadftaxonomy as taxonomy, endpoint
from pycadf import cadftype
from pycadf import eventfactory
from pycadf import host
from pycadf import reason
from pycadf import resource
<<<<<<< HEAD
from pycadf.cadftaxonomy import UNKNOWN
=======
from pycadf.attachment import Attachment

>>>>>>> 387f617c

ResourceSpec = collections.namedtuple('ResourceSpec',
                                      ['type_name', 'el_type_name',
                                       'type_uri', 'el_type_uri', 'singleton',
                                       'id_field', 'name_field',
                                       'custom_actions', 'children'])

method_taxonomy_map = {'GET': taxonomy.ACTION_READ,
                       'HEAD': taxonomy.ACTION_READ, 'PUT':
                           taxonomy.ACTION_UPDATE,
                       'PATCH': taxonomy.ACTION_UPDATE, 'POST':
                           taxonomy.ACTION_CREATE,
                       'DELETE': taxonomy.ACTION_DELETE}

# matcher for UUIDs
_UUID_RE = re.compile("[0-9a-f\-]+$")


def _make_uuid(s):
    if s.isdigit():
        return str(uuid.UUID(int=int(s)))
    else:
        return s


class ConfigError(Exception):
    """Error raised when pyCADF fails to configure correctly."""

    pass


class ClientResource(resource.Resource):
    def __init__(self, project_id=None, **kwargs):
        super(ClientResource, self).__init__(**kwargs)
        self.project_id = project_id


class OpenStackAuditMiddleware(object):
    def __init__(self, cfg_file, log=logging.getLogger(__name__)):
        """Configure to recognize and map known api paths."""
        self._log = log

        try:
            conf = yaml.safe_load(open(cfg_file, 'r'))

            self._service_type = conf['service_type']
            self._service_name = conf.get('service_name', self._service_type)
            self._service_id = self._build_service_id(self._service_name)
            self._prefix_re = re.compile(conf['prefix'])
            # default_target_endpoint_type = conf.get('target_endpoint_type')
            # self._service_endpoints = conf.get('service_endpoints', {})
            self._resource_specs = self._build_audit_map(conf['resources'])

        except KeyError as err:
            raise ConfigError('Missing config property in %s: %s', cfg_file,
                              str(err))
        except (OSError, yaml.YAMLError) as err:
            raise ConfigError('Error opening config file %s: %s',
                              cfg_file, str(err))

    def _build_audit_map(self, res_dict, parent_type_uri=None):
        result = {}

        for name, s in res_dict.iteritems():
            if not s:
                spec = {}
            else:
                spec = s

            if parent_type_uri:
                pfx = parent_type_uri
            else:
                pfx = self._service_type

            rest_name = spec.get('api_name', name)
            singleton = spec.get('singleton', False)
            type_name = name.replace('-', '_')
            type_uri = spec.get('type_uri', pfx + "/" + name)
            el_type_name = None
            el_type_uri = None
            childs_parent_type_uri = None
            if not singleton:
                el_type_name = type_name[:-1]
                el_type_uri = type_uri[:-1]
                childs_parent_type_uri = el_type_uri
            else:
                childs_parent_type_uri = type_uri

            spec = ResourceSpec(type_name, el_type_name,
                                type_uri, el_type_uri, singleton,
                                spec.get('custom_id', 'id'),
                                spec.get('custom_name', 'name'),
                                spec.get('custom_actions', {}),
                                self._build_audit_map(spec.get('children', {}),
                                                      childs_parent_type_uri))
            result[rest_name] = spec

        return result

    def create_events(self, request, response=None):
        # drop the endpoint's path prefix
        path = self._strip_url_prefix(request)
        if not path:
            self._log.info("ignoring request with path: %s",
                           request.path)
            return None

        path = path[:-1] if path.endswith('/') else path
        path = path[:-5] if path.endswith('.json') else path
        return self._build_events(self._resource_specs, None, None, request,
                                  response, path, 0)

    def _build_events(self, res_spec, res_id, res_parent_id, request, response,
                      path, cursor=0):
        """ Parse a resource request recursively and build CADF events from it

        :param res_tree:
        :param path:
        :param cursor:
        :return: an array of built events
        """

        # Check if the end of path is reached and event can be created finally
        if cursor == -1:
            # end of path reached, create the event
            return self._create_cadf_events(res_id, res_parent_id,
                                            res_spec, request, response)

        # Find next path segment (skip leading / with +1)
        next_pos = path.find('/', cursor + 1)
        token = None
        if next_pos != -1:
            # that means there are more path segments
            token = path[cursor + 1:next_pos]
        else:
            token = path[cursor + 1:]

        # handle the current token
        if isinstance(res_spec, dict):
            # the node contains a dict => handle token as resource name
            res_spec = res_spec.get(token)
            if res_spec is None:
                # no such name, ignore/filter the resource
                return None

            return self._build_events(res_spec, None, None, request, response,
                                      path, next_pos)
        elif isinstance(res_spec, ResourceSpec):
            # if the ID is set or it is a singleton
            # next up is an action or child
            if res_id or res_spec.singleton:
                child_res = res_spec.children.get(token)
                if child_res:
                    # the ID is still the one of the parent
                    return self._build_events(child_res, None,
                                              res_id or res_parent_id, request,
                                              response, path, next_pos)
            elif _UUID_RE.match(token):
                # next up should be an ID (unless it is a known action)
                return self._build_events(res_spec, token, res_parent_id,
                                          request, response, path, next_pos)

            if next_pos == -1:
                # this must be an action
                ev = self._create_cadf_event(res_spec, res_id,
                                             res_parent_id,
                                             request, response, token)
                return [ev] if ev else None

        self._log.warning(
            "Unexpected continuation of resource path after segment %s: %s",
            token, request.path)
        return None

    def _create_cadf_events(self, res_id, res_parent_id, res_spec, request,
                            response):

        # on create, requests the ID is available only after the response
        # also this is the place where
        if response and response.content_length > 0 \
           and response.content_type == "application/json":
            payload = response.json

            return self._create_events_from_payload(res_id, res_parent_id,
                                                    res_spec, request,
                                                    response, payload)
        else:
            event = self._create_cadf_event(res_spec, res_id, res_parent_id,
                                            request, response, None)
            return [event]

    def _create_events_from_payload(self, res_id, res_parent_id, res_spec,
                                    request,
                                    response, payload):
        # check for bulk-operation
        if not res_spec.singleton and res_spec.type_name in payload:
            # payload contains an attribute named like the resource
            # which contains a list of items
            events = []
            for subpayload in payload[res_spec.type_name]:
                ev = self._create_event_from_payload(res_spec, res_id,
                                                     res_parent_id,
                                                     request, response,
                                                     subpayload)
                events.append(ev)

            return events
        else:
            # remove possible wrapper elements
            payload = payload.get(res_spec.el_type_name, payload)

            event = self._create_event_from_payload(res_spec, res_id,
                                                    res_parent_id,
                                                    request, response,
                                                    payload)
            return [event]

    def _create_event_from_payload(self, res_spec, res_id, res_parent_id,
                                   request, response, subpayload):
        ev = self._create_cadf_event(res_spec, res_id,
                                     res_parent_id, request,
                                     response, None)
        ev.target = self._create_target_resource(res_spec, res_id,
                                                 res_parent_id,
                                                 subpayload)
        return ev

    def _create_cadf_event(self, res_spec, res_id, res_parent_id, request,
                           response, action_suffix):
        action = self._get_action(res_spec, res_id, request, action_suffix)
        if not action:
            # skip if action filtered out
            return

        project_or_domain_id = request.environ.get(
            'HTTP_X_PROJECT_ID') or request.environ.get(
            'HTTP_X_DOMAIN_ID', taxonomy.UNKNOWN)
        initiator = ClientResource(
            typeURI=taxonomy.ACCOUNT_USER,
            id=request.environ.get('HTTP_X_USER_ID', taxonomy.UNKNOWN),
            name=request.environ.get('HTTP_X_USER_NAME', taxonomy.UNKNOWN),
            host=host.Host(address=request.client_addr,
                           agent=request.user_agent),
            project_id=project_or_domain_id)

        action_result = None
        event_reason = None
        if response:
            if 200 <= response.status_int < 400:
                action_result = taxonomy.OUTCOME_SUCCESS
            else:
                action_result = taxonomy.OUTCOME_FAILURE

            event_reason = reason.Reason(
                reasonType='HTTP', reasonCode=str(response.status_int))
        else:
            action_result = taxonomy.UNKNOWN

        target = None
        if res_id or res_parent_id:
            rtype = None
            if not res_id:
                rtype = res_spec.type_uri
            else:
                rtype = res_spec.el_type_uri
            target = resource.Resource(id=_make_uuid(res_id or res_parent_id),
                                       typeURI=rtype)
        else:
            # use the service as resource if element has been addressed
            target = resource.Resource(typeURI=res_spec.type_uri,
                                       id=self._service_id,
                                       name=self._service_name)
        target.add_address(endpoint.Endpoint(request.path_url))
        observer = self._create_observer_resource(request)

        event = eventfactory.EventFactory().new_event(
            eventType=cadftype.EVENTTYPE_ACTIVITY,
            outcome=action_result,
            action=action,
            initiator=initiator,
            observer=observer,
            reason=event_reason,
            target=target)
        event.requestPath = request.path_qs
        # TODO add reporter step again?
        # event.add_reporterstep(
        #    reporterstep.Reporterstep(
        #        role=cadftype.REPORTER_ROLE_MODIFIER,
        #        reporter=resource.Resource(id='observer'),
        #        reporterTime=timestamp.get_utc_now()))

        return event

    def _create_target_resource(self, res_spec, res_id, res_parent_id,
                                payload):
        """ builds a target resource from payload
        """
        name = payload.get(res_spec.name_field)
<<<<<<< HEAD
        id = payload.get(res_spec.id_field)
=======
        id = res_id or payload.get(res_spec.id_field)
>>>>>>> 387f617c
        if not id:
            if not res_spec.singleton:
                self._log.warning("ID field missing in payload for %s",
                                  res_spec.type_uri)
            id = res_parent_id or taxonomy.UNKNOWN

<<<<<<< HEAD
        return resource.Resource(id, res_spec.el_type_uri or res_spec.type_uri,
                                 name)
=======
        target = resource.Resource(id, res_spec.el_type_uri or
                                   res_spec.type_uri,
                                   name)
        project_id = payload.get('project_id') or payload.get('target_id')
        if project_id:
            attach_val = Attachment(taxonomy.SECURITY_PROJECT, project_id,
                                    'project_id')
            target.add_attachment(attach_val)

        return target
>>>>>>> 387f617c

    def _create_observer_resource(self, req):
        """Build target resource."""
        observer = resource.Resource(typeURI='service/' + self._service_type,
                                     id=self._service_id,
                                     name=self._service_name)

        return observer

    def _get_action(self, res_spec, res_id, request, action_suffix):
        """Given a resource spec, a request and a path suffix, deduct
        the correct CADF action.

        Depending on req.method:

        if POST:

        - path ends with 'action', read the body and use as action;
        - path ends with known custom_action, take action from config;
        - request ends with known (child-)resource type, assume is create
        action
        - request ends with unknown path, assume is update action.

        if GET:

        - request ends with known path, assume is list action;
        - request ends with unknown path, assume is read action.

        if PUT, assume update action.
        if DELETE, assume delete action.
        if HEAD, assume read action.

        """
        method = request.method
        if action_suffix is None:
            return self._map_method_to_action(method, res_id)

        return self._map_action_suffix(res_spec, action_suffix, method,
                                       res_id, request)

    def _map_method_to_action(self, method, res_id):
        if method == 'POST':
            return taxonomy.ACTION_UPDATE if res_id else \
                taxonomy.ACTION_CREATE
        elif method == 'GET' or method == 'HEAD':
            return taxonomy.ACTION_READ if res_id else taxonomy.ACTION_LIST
        elif method == "PATCH":
            return taxonomy.ACTION_UPDATE
        return method_taxonomy_map[method]

    def _map_action_suffix(self, res_spec, action_suffix, method, res_id,
                           request):
        rest_action = ''
        if action_suffix == 'action':
            try:
                payload = request.json
                if payload:
                    rest_action = next(iter(payload))
                else:
                    return None
            except ValueError:
                self._log.warning(
                    "unexpected empty action payload for path: %s",
                    request.path)
                return None
        else:
            rest_action = action_suffix

        # check for individual mapping of action
        action = res_spec.custom_actions.get(rest_action)
        if action is not None:
            return action

        # check for generic mapping
        action = res_spec.custom_actions.get(method + ':*')
        if action is not None and action is not '':
            return action.replace('*', rest_action)

        # use defaults if no custom action mapping exists
        if not res_spec.custom_actions:
            # if there are no custom_actions defined, we will just ...
            return (self._map_method_to_action(method, res_id) + "/" +
                    rest_action)
        else:
            self._log.debug("action %s is filtered out (%s)", rest_action,
                            request.path)
            return None

    @staticmethod
    def _build_service_id(name):
        md5_hash = hashlib.md5(name.encode('utf-8'))  # nosec
        ns = uuid.UUID(md5_hash.hexdigest())
        return str(uuid.uuid5(ns, socket.getfqdn()))

    def _strip_url_prefix(self, request):
        """ Removes the prefix from the URL paths
        :param req: incoming request
        :return: URL request path without the leading prefix or None if prefix
        was missing
        """
        g = self._prefix_re.match(request.path)
        return request.path[g.end():] if g else None<|MERGE_RESOLUTION|>--- conflicted
+++ resolved
@@ -24,12 +24,8 @@
 from pycadf import host
 from pycadf import reason
 from pycadf import resource
-<<<<<<< HEAD
-from pycadf.cadftaxonomy import UNKNOWN
-=======
 from pycadf.attachment import Attachment
 
->>>>>>> 387f617c
 
 ResourceSpec = collections.namedtuple('ResourceSpec',
                                       ['type_name', 'el_type_name',
@@ -209,7 +205,8 @@
 
         # on create, requests the ID is available only after the response
         # also this is the place where
-        if response and response.content_length > 0 \
+        if request.method == 'POST' and response \
+           and response.content_length > 0 \
            and response.content_type == "application/json":
             payload = response.json
 
@@ -255,6 +252,10 @@
         ev.target = self._create_target_resource(res_spec, res_id,
                                                  res_parent_id,
                                                  subpayload)
+
+        self._log.debug("create event %s from payload:\n%s", ev,
+                        subpayload)
+
         return ev
 
     def _create_cadf_event(self, res_spec, res_id, res_parent_id, request,
@@ -328,21 +329,13 @@
         """ builds a target resource from payload
         """
         name = payload.get(res_spec.name_field)
-<<<<<<< HEAD
-        id = payload.get(res_spec.id_field)
-=======
         id = res_id or payload.get(res_spec.id_field)
->>>>>>> 387f617c
         if not id:
             if not res_spec.singleton:
                 self._log.warning("ID field missing in payload for %s",
                                   res_spec.type_uri)
             id = res_parent_id or taxonomy.UNKNOWN
 
-<<<<<<< HEAD
-        return resource.Resource(id, res_spec.el_type_uri or res_spec.type_uri,
-                                 name)
-=======
         target = resource.Resource(id, res_spec.el_type_uri or
                                    res_spec.type_uri,
                                    name)
@@ -353,7 +346,6 @@
             target.add_attachment(attach_val)
 
         return target
->>>>>>> 387f617c
 
     def _create_observer_resource(self, req):
         """Build target resource."""
