<<<<<<< HEAD
datadog==0.46.0 
hacking>=3.0.1,<4.0.0 # Apache-2.0 # hacking==6.0.1 relies on py3.8 # Apache-2.0
flake8-docstrings~=1.7.0 # MIT
=======
# The order of packages is significant, because pip processes them in the order
# of appearance. Changing the order has an impact on the overall integration
# process, which may cause wedges in the gate later.

datadog==0.46.0 # 0.31.0 causing test errors
hacking>=6.0.1,<6.1.0 # Apache-2.0
>>>>>>> 50ec3aae

coverage!=4.4,>=4.0 # Apache-2.0
#cryptography>=2.1 # BSD/Apache-2.0
fixtures>=3.0.0 # Apache-2.0/BSD
mock>=3.0.0 # BSD
oslotest>=3.8.0 # Apache-2.0
requests-mock>=1.2.0 # Apache-2.0
#stevedore>=1.20.0 # Apache-2.0
stestr>=2.0.0  # Apache-2.0
testresources>=2.0.0 # Apache-2.0/BSD
testtools>=2.2.0 # MIT
#python-memcached>=1.59 # PSF
WebTest>=2.0.27 # MIT
oslo.messaging>=5.29.0 # Apache-2.0

# Bandit security code scanner
bandit>=1.1.0 # Apache-2.0<|MERGE_RESOLUTION|>--- conflicted
+++ resolved
@@ -1,15 +1,10 @@
-<<<<<<< HEAD
-datadog==0.46.0 
-hacking>=3.0.1,<4.0.0 # Apache-2.0 # hacking==6.0.1 relies on py3.8 # Apache-2.0
-flake8-docstrings~=1.7.0 # MIT
-=======
 # The order of packages is significant, because pip processes them in the order
 # of appearance. Changing the order has an impact on the overall integration
 # process, which may cause wedges in the gate later.
 
 datadog==0.46.0 # 0.31.0 causing test errors
-hacking>=6.0.1,<6.1.0 # Apache-2.0
->>>>>>> 50ec3aae
+hacking>=3.0.1,<4.0.0 # Apache-2.0 # hacking==6.0.1 relies on py3.8 # Apache-2.0
+flake8-docstrings~=1.7.0 # MIT
 
 coverage!=4.4,>=4.0 # Apache-2.0
 #cryptography>=2.1 # BSD/Apache-2.0
